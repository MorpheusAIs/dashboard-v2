--- conflicted
+++ resolved
@@ -22,10 +22,6 @@
   'wrapped-bitcoin': 'wBTC',
   'weth': 'wETH',
   'chainlink': 'LINK',
-<<<<<<< HEAD
-  'morpheusai': 'MOR' // Note: Coinbase doesn't have MOR, will fail gracefully
-=======
->>>>>>> 01a17258
 };
 
 // Shared in-memory cache for token prices (solves hook isolation issue)
