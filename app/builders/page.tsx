"use client";

import { useState, useMemo, useCallback, useEffect } from "react";
import { MetricCard } from "@/components/metric-card";
import { Tabs, TabsContent, TabsList, TabsTrigger } from "@/components/ui/tabs";
import { cn } from "@/lib/utils";
import Link from "next/link";
import Image from "next/image";
import { ArbitrumIcon, BaseIcon } from "@/components/network-icons";
import { ExternalLink } from "lucide-react";
import { BulkRegistrationModal } from "@/components/bulk-registration-modal";
import { useBuilders } from "@/context/builders-context";
import { useAuth } from "@/context/auth-context";
import { DataTable, Column } from "@/components/ui/data-table";
import { DataFilters } from "@/components/ui/data-filters";
import { useChainId } from 'wagmi';
import { arbitrumSepolia } from 'wagmi/chains';
import { 
  HoverCard,
  HoverCardContent,
  HoverCardTrigger,
} from "@/components/ui/hover-card";
import { Builder } from "@/app/builders/builders-data";
import { useUrlParams, useInitStateFromUrl, ParamConverters } from '@/lib/utils/url-params';
import { StakeVsTotalChart } from "@/components/stake-vs-total-chart";
import { GlowingEffect } from "@/components/ui/glowing-effect";
import { formatNumber } from "@/lib/utils";
import { builderNameToSlug } from "@/app/utils/supabase-utils";
import { useUserStakedBuilders } from "@/app/hooks/useUserStakedBuilders";

import { StakeModal } from "@/components/staking/stake-modal";

// Interfaces
// interface UserSubnet {
//   id: string;
//   name: string;
//   description: string;
//   network: string;
//   status: string;
//   stakeAmount: number;
//   createdAt: string;
//   image?: string;
// }

// Add this function near the top of the file, before the component definition
/**
 * Validates if a URL is properly formatted and has a valid image file extension
 */
function isValidImageUrl(url?: string): boolean {
  if (!url) return false;
  
  try {
    // First check if it's a properly formatted URL
    const isProperlyFormatted = url.startsWith('http://') || url.startsWith('https://') || url.startsWith('/');
    if (!isProperlyFormatted) return false;
    
    // For absolute URLs, parse and check if pathname contains an image extension
    if (url.startsWith('http')) {
      try {
        const parsedUrl = new URL(url);
        const pathname = parsedUrl.pathname.toLowerCase();
        // Check if the pathname contains a valid image extension
        const validExtensions = ['.jpg', '.jpeg', '.png', '.gif', '.webp', '.svg', '.bmp', '.ico'];
        return validExtensions.some(ext => pathname.includes(ext));
      } catch {
        // If URL parsing fails, fall back to simple check
        return checkSimpleImageExtension(url);
      }
    } 
    
    // For relative URLs or fallback, do a simple check
    return checkSimpleImageExtension(url);
  } catch {
    return false;
  }
}

/**
 * Simple check for image extension anywhere in the URL string
 */
function checkSimpleImageExtension(url: string): boolean {
  const validExtensions = ['.jpg', '.jpeg', '.png', '.gif', '.webp', '.svg', '.bmp', '.ico'];
  const urlLower = url.toLowerCase();
  return validExtensions.some(ext => urlLower.includes(ext));
}

// Add this helper function after the checkSimpleImageExtension function

/**
 * Formats the time until unlocking in a human-readable way
 */
/* eslint-disable @typescript-eslint/no-unused-vars */
function formatUnlockTime(claimLockEnd?: string | number | bigint | null): string {
  if (!claimLockEnd) return "Unknown";
  
  try {
    // Convert input to number if it's a string or bigint
    const unlockTimestamp = typeof claimLockEnd === 'string' 
      ? parseInt(claimLockEnd) 
      : typeof claimLockEnd === 'bigint' 
      ? Number(claimLockEnd) 
      : claimLockEnd;
    
    // Check if it's a valid number
    if (isNaN(unlockTimestamp)) return "Unknown";
    
    const now = Math.floor(Date.now() / 1000);
    
    // If already unlocked
    if (unlockTimestamp <= now) {
      return "Unlocked";
    }
    
    // Calculate remaining time
    const remainingSeconds = unlockTimestamp - now;
    
    // Format the remaining time more precisely
    if (remainingSeconds < 60) {
      return `${remainingSeconds} seconds`;
    } else if (remainingSeconds < 3600) {
      return `${Math.floor(remainingSeconds / 60)} minutes`;
    } else if (remainingSeconds < 86400) {
      return `${Math.floor(remainingSeconds / 3600)} hours`;
    } else {
      const days = Math.floor(remainingSeconds / 86400);
      return days === 1 ? "1 day" : `${days} days`;
    }
  } catch (error) {
    console.error("Error calculating unlock time:", error);
    return "Unknown";
  }
}

// Separate component for the modal to ensure it works independently
function BuilderModalWrapper() {
  const [isBulkModalOpen, setIsBulkModalOpen] = useState(false);
  const { isAdmin } = useAuth();
  
  return (
    <div className="flex gap-4 items-center">
      {isAdmin && (
        <button 
          onClick={() => setIsBulkModalOpen(true)}
          className="copy-button copy-button-secondary mb-4"
        >
          Bulk registration
        </button>
      )}
      
      <Link href="/builders/newsubnet">
        <button
          className="copy-button mb-4"
        >
          Become a Builder
        </button>
      </Link>
      
      {isAdmin && (
        <BulkRegistrationModal
          open={isBulkModalOpen}
          onOpenChange={setIsBulkModalOpen}
        />
      )}
    </div>
  );
}

// Sample subnets data for the "Your Subnets" tab - REMOVED
// const sampleSubnets: UserSubnet[] = [ ... ];


// Sample data for Participating tab - Projects where the user has staked tokens
const participatingBuildersSample: Builder[] = [
  {
    id: "1",
    name: "Neptune AI",
    description: "AI acceleration subnet for deep learning models",
    image: "/images/builders/neptune.png",
    totalStaked: 7250,
    reward_types: ["Token"],
    website: "https://neptune.ai",
    networks: ["Arbitrum"],
    lockPeriod: "30 days",
    stakingCount: 48,
    userStake: 1200,
    minDeposit: 1000,
    network: "Arbitrum",
    long_description: "",
    image_src: "",
    tags: [],
    github_url: "",
    twitter_url: "",
    discord_url: "",
    contributors: 0,
    github_stars: 0,
    reward_types_detail: [],
    created_at: new Date().toISOString(),
    updated_at: new Date().toISOString(),
    startsAt: new Date().toISOString(),
    admin: null, // Added admin field
    mainnetProjectId: null
  },
  {
    id: "2",
    name: "Quantum Forge",
    description: "Distributed computing network for quantum simulations",
    image: "/images/builders/quantum.png",
    totalStaked: 12800,
    reward_types: ["Token"],
    website: "https://quantumforge.network",
    networks: ["Base"],
    lockPeriod: "60 days",
    stakingCount: 76,
    userStake: 2500,
    minDeposit: 1000,
    network: "Base",
    long_description: "",
    image_src: "",
    tags: [],
    github_url: "",
    twitter_url: "",
    discord_url: "",
    contributors: 0,
    github_stars: 0,
    reward_types_detail: [],
    created_at: new Date().toISOString(),
    updated_at: new Date().toISOString(),
    startsAt: new Date().toISOString(),
    admin: null, // Added admin field
    mainnetProjectId: null
  },
  {
    id: "3",
    name: "Atlas Protocol",
    description: "Privacy-preserving computation network",
    image: "/images/builders/atlas.png",
    totalStaked: 5600,
    reward_types: ["Fee Share"],
    website: "https://atlasprotocol.io",
    networks: ["Arbitrum", "Base"],
    lockPeriod: "45 days",
    stakingCount: 32,
    userStake: 850,
    minDeposit: 1000,
    network: "Arbitrum",
    long_description: "",
    image_src: "",
    tags: [],
    github_url: "",
    twitter_url: "",
    discord_url: "",
    contributors: 0,
    github_stars: 0,
    reward_types_detail: [],
    created_at: new Date().toISOString(),
    updated_at: new Date().toISOString(),
    startsAt: new Date(Date.now() + 86400000 * 5).toISOString(),
    admin: null, // Added admin field
    mainnetProjectId: null
  }
];

// Function to generate the correct slug for a builder, including network for duplicates
const getBuilderSlug = (builder: Builder, duplicateNames: string[]) => {
  const baseSlug = builderNameToSlug(builder.name);
  // For builders with duplicate names across networks, append the network to the slug
  if (duplicateNames.includes(builder.name)) {
    return `${baseSlug}-${builder.network.toLowerCase()}`;
  }
  return baseSlug;
};

export default function BuildersPage() {
<<<<<<< HEAD

=======
  // Get chain ID to determine testnet vs mainnet
  const chainId = useChainId();
  const isTestnet = chainId === arbitrumSepolia.id;
  
  // Helper function to get the appropriate subnet ID for URLs
  const getSubnetId = (builder: Builder): string => {
    if (isTestnet) {
      return builder.id || '';
    } else {
      return builder.mainnetProjectId || builder.id || '';
    }
  };
  
>>>>>>> 9a73c206
  // Add state for stake modal
  const [stakeModalOpen, setStakeModalOpen] = useState(false);
  const [selectedBuilder, setSelectedBuilder] = useState<Builder | null>(null);
  
  // Handler for opening the stake modal
  const handleOpenStakeModal = useCallback((builder: Builder) => {
    setSelectedBuilder(builder);
    setStakeModalOpen(true);
  }, []);

  // Use the URL params hook
  const { getParam, setParam } = useUrlParams();

  // Use the builders context
  const {
    // Filtering for 'Builders' tab
    nameFilter,
    setNameFilter,
    rewardTypeFilter,
    setRewardTypeFilter,
    networkFilter,
    setNetworkFilter,
    
    // Sorting for 'Builders' tab
    sortColumn,
    sortDirection,
    setSorting,
    
    // Data for 'Builders' tab
    filteredBuilders,
    builders,
    rewardTypes,
    isLoading,
    refreshData,
    
    // Total metrics (independent of filters)
    totalMetrics,

  } = useBuilders();

  // Check for newly created subnet and trigger refresh
  useEffect(() => {
    const newSubnetData = localStorage.getItem('new_subnet_created');
    if (newSubnetData) {
      try {
        const { name, timestamp } = JSON.parse(newSubnetData);
        // Only process if created within last 5 minutes (to avoid stale data)
        if (Date.now() - timestamp < 5 * 60 * 1000) {
          console.log('[BuildersPage] New subnet detected:', name, 'triggering refresh');
          // Clear the localStorage first
          localStorage.removeItem('new_subnet_created');
          // Trigger refresh to fetch the new subnet
          refreshData();
        } else {
          // Remove stale data
          localStorage.removeItem('new_subnet_created');
        }
      } catch (e) {
        console.error('[BuildersPage] Error parsing new subnet data:', e);
        localStorage.removeItem('new_subnet_created');
      }
    }
  }, [refreshData]); // Include refreshData in dependencies

  // Get auth state
  const { userAddress, isAuthenticated, isLoading: isLoadingAuth } = useAuth();

  // Hook for fetching user staked builders on mainnet (for "Staking in" tab)
  const { data: userStakedBuilders, isLoading: isLoadingUserStakedBuilders } = useUserStakedBuilders();

  // Temporary fallback values for testing
  const userAdminSubnets = useMemo<Builder[] | null>(() => {
    if (!isAuthenticated || !userAddress || !builders) return null;
    const adminSubnets = builders.filter((b: Builder) => b.admin?.toLowerCase() === userAddress.toLowerCase());
    console.log(`[BuildersPage] userAdminSubnets calculation:`, {
      totalBuilders: builders.length,
      userAddress,
      adminSubnets: adminSubnets.length,
      subnetNames: adminSubnets.map(s => s.name)
    });
    return adminSubnets;
  }, [isAuthenticated, userAddress, builders]);

  const isLoadingUserAdminSubnets = isLoading || isLoadingAuth;

  // Initialize tab state from URL or use default
  const [activeTab, setActiveTab] = useState(() => {
    const tabFromUrl = getParam('tab') || 'builders';
    console.log("[BuildersPage] Initial activeTab from URL:", tabFromUrl);
    return tabFromUrl;
  });
  


  // Convert context sorting to the format expected by the UI (for Builders tab)
  const sorting = useMemo(() => {
    if (!sortColumn) return null;
    return {
      id: sortColumn,
      desc: sortDirection === 'desc'
    };
  }, [sortColumn, sortDirection]);

  // Add a memo to track duplicate builder names
  const duplicateBuilderNames = useMemo(() => {
    if (!builders) return [];
    const counts: Record<string, number> = {};
    
    // Count occurrences of each builder name
    builders.forEach(builder => {
      counts[builder.name] = (counts[builder.name] || 0) + 1;
    });
    
    // Return names that appear more than once
    return Object.entries(counts)
      .filter(([_, count]) => count > 1)
      .map(([name]) => name);
  }, [builders]);

  // Define columns for the builders table
  const buildersColumns: Column<Builder>[] = useMemo(
    () => [
      {
        id: "name",
        header: "Name",
        cell: (builder) => {
          // Try to safely determine if the image can be rendered
          const hasValidImage = (() => {
            try {
              if (!builder.image_src && !builder.image) return false;
              const url = builder.image_src || builder.image || '';
              return isValidImageUrl(url);
            } catch {
              return false;
            }
          })();
          
          return (
            <div className="flex items-center gap-3">
              <HoverCard>
                <HoverCardTrigger asChild>
                  <div className="flex items-center gap-3 cursor-pointer">
                    <div className="relative size-8 rounded-lg overflow-hidden bg-white/[0.05]">
                      {hasValidImage ? (
                        <Image
                          src={builder.image_src || builder.image || ''}
                          alt={builder.name}
                          fill
                          sizes="32px"
                          className="object-cover"
                          onError={() => {
                            // Force a re-render with invalid image
                            const img = document.querySelector(`[alt="${builder.name}"]`) as HTMLImageElement;
                            if (img) img.style.display = 'none';
                          }}
                        />
                      ) : (
                        <div className="flex items-center justify-center size-8 bg-emerald-700 text-white font-medium">
                          {builder.name.charAt(0)}
                        </div>
                      )}
                    </div>
                    <div className="flex items-center gap-2">
                      <Link 
                        href={`/builders/${getBuilderSlug(builder, duplicateBuilderNames)}?subnet_id=${getSubnetId(builder)}`}
                        className="font-medium text-gray-200 hover:text-emerald-400 transition-colors"
                      >
                        {builder.name}
                      </Link>
                    </div>
                  </div>
                </HoverCardTrigger>
                <HoverCardContent className="w-80 bg-background/95 backdrop-blur-sm border-gray-800">
                  <div className="space-y-2">
                    <p className="text-sm text-gray-300">
                      {builder.description || "No description available."}
                    </p>
                    {builder.website && (
                      <div className="flex items-center pt-2">
                        <ExternalLink className="mr-2 h-4 w-4 text-emerald-400" />
                        <a 
                          href={builder.website} 
                          target="_blank" 
                          rel="noopener noreferrer"
                          className="text-xs text-emerald-400 hover:text-emerald-300 transition-colors"
                        >
                          Visit Project
                        </a>
                      </div>
                    )}
                  </div>
                </HoverCardContent>
              </HoverCard>
            </div>
          );
        },
      },
      {
        id: "networks",
        header: "Networks",
        cell: (builder) => (
          <div className="flex items-center gap-1">
            {(builder.networks || []).map((network: string) => (
              <div key={network} className="relative">
                {network === "Arbitrum" || network === "Arbitrum Sepolia" ? (
                  <ArbitrumIcon size={19} className="text-current" />
                ) : (
                  <BaseIcon size={19} className="text-current" />
                )}
              </div>
            ))}
          </div>
        ),
      },
      // {
      //   id: "rewardType",
      //   header: "Reward Type",
      //   accessorKey: "reward_types",
      //   cell: (builder) => (
      //     <div className="flex items-center gap-2 text-gray-300">
      //       {builder.reward_types || "TBA"}
      //     </div>
      //   ),
      // },
      {
        id: "totalStaked",
        header: "MOR Staked",
        accessorKey: "totalStaked",
        enableSorting: true,
        cell: (builder) => (
          <span className="text-gray-200">
            {builder.totalStaked !== undefined ? 
              formatNumber(builder.totalStaked)
              : "—"}
          </span>
        ),
      },
      {
        id: "stakingCount",
        header: "# Staking",
        accessorKey: "stakingCount",
        enableSorting: true,
        cell: (builder) => (
          <span className="text-gray-300">
            {builder.stakingCount !== undefined ? builder.stakingCount : "—"}
          </span>
        ),
      },
      {
        id: "lockPeriod",
        header: "Lock period",
        accessorKey: "lockPeriod",
        cell: (builder) => (
          <span className="text-gray-300">
            {builder.lockPeriod || "—"}
          </span>
        ),
      },
      {
        id: "minDeposit",
        header: "Min MOR Deposit",
        accessorKey: "minDeposit",
        enableSorting: true,
        cell: (builder) => (
          <span className="text-gray-300">
            {builder.minDeposit !== undefined ? builder.minDeposit.toLocaleString() : "—"}
          </span>
        ),
      },
      {
        id: "actions",
        header: "Actions",
        cell: (builder) => (
          <div className="w-24 flex justify-center">
            <button 
              className="stake-button py-1 px-3 text-sm border border-white text-white bg-transparent hover:border-emerald-400 hover:text-emerald-400 hover:bg-emerald-400/10 transition-all duration-200 rounded"
              onClick={(e) => {
                e.stopPropagation(); // Prevent row click from triggering
                handleOpenStakeModal(builder);
              }}
            >
              Stake
            </button>
          </div>
        ),
      },
    ],
    [handleOpenStakeModal, duplicateBuilderNames, getSubnetId]
  );

  // Define columns for the subnets table
  // --- MODIFY subnetsColumns ---
  const subnetsColumns: Column<Builder>[] = useMemo( // Changed type to Builder
    () => [
      {
        id: "name",
        header: "Name",
        cell: (subnet) => { // subnet is now of type Builder
          const hasValidImage = (() => {
            try {
              // Use image_src or image from Builder type
              const url = subnet.image_src || subnet.image || '';
              return isValidImageUrl(url);
            } catch {
              return false;
            }
          })();
          
          return (
            <div className="flex items-center gap-3">
              <div className="relative size-8 rounded-lg overflow-hidden bg-white/[0.05]">
                {hasValidImage ? (
                  <div className="relative size-8">
                    <Image
                      src={subnet.image_src || subnet.image || ''} // Use Builder fields
                      alt={subnet.name}
                      fill
                      sizes="32px"
                      className="object-cover"
                      onError={() => {
                        const img = document.querySelector(`[alt="${subnet.name}"]`) as HTMLImageElement;
                        if (img) img.style.display = 'none';
                      }}
                    />
                  </div>
                ) : (
                  <div className="flex items-center justify-center size-8 bg-emerald-700 text-white font-medium">
                    {subnet.name.charAt(0)}
                  </div>
                )}
              </div>
              <div className="flex items-center gap-2">
                <Link 
                  // Assuming subnets might have a different detail page or use slug like builders
                  href={`/builders/${getBuilderSlug(subnet, duplicateBuilderNames)}?subnet_id=${getSubnetId(subnet)}`} // Or potentially /subnets/<id> if that page exists
                  className="font-medium text-gray-200 hover:text-emerald-400 transition-colors"
                >
                  {subnet.name}
                </Link>
              </div>
            </div>
          );
        },
      },
      {
        id: "network",
        header: "Network",
        cell: (subnet) => ( // Use networks array from Builder
          <div className="flex items-center gap-1">
             {(subnet.networks || []).map((network: string) => (
              <div key={network} className="relative">
                {network === "Arbitrum" || network === "Arbitrum Sepolia" ? (
                  <ArbitrumIcon size={19} className="text-current" />
                ) : (
                  <BaseIcon size={19} className="text-current" />
                )}
              </div>
            ))}
          </div>
        ),
      },
      {
        id: "description",
        header: "Description",
        accessorKey: "description",
        cell: (subnet) => ( // Use description from Builder
          <span className="text-gray-300">{subnet.description}</span>
        ),
      },
      {
        id: "status",
        header: "Status",
        cell: (subnet) => {
          let status = "Pending";
          let statusClass = "bg-yellow-900/30 text-yellow-400"; // Default for Pending

          if (subnet.startsAt) {
              try {
                  // Ensure startsAt is treated as a Unix timestamp in seconds
                  const startsDate = new Date(Number(subnet.startsAt) * 1000);
                  const currentDate = new Date();

                  if (!isNaN(startsDate.getTime())) { // Check if date is valid
                      if (startsDate <= currentDate) { // startsAt is past or present
                          status = "Active";
                          statusClass = "bg-emerald-900/30 text-emerald-400";
                      } else { // startsAt is in the future
                          // Status remains "Pending", class remains yellow
                      }
                  } else {
                      // Invalid date, status remains "Pending", class remains yellow
                      console.warn("Invalid startsAt date encountered:", subnet.startsAt);
                  }
              } catch (e) {
                  console.error("Error parsing startsAt date:", e);
                  // Error during parsing, status remains "Pending", class remains yellow
              }
          } else {
              // No startsAt date, status remains "Pending", class remains yellow
          }
           
          // We might need a separate 'Inactive' status based on other criteria later
          // For now, just Active/Pending based on startsAt

          return (
            <span className={cn("px-2 py-1 rounded-full text-xs", statusClass)}>
              {status}
            </span>
          );
        },
      },
      {
        id: "totalStaked", // Changed id and accessorKey
        header: "MOR Staked", // Renamed header
        accessorKey: "totalStaked", // Use totalStaked from Builder
        cell: (subnet) => ( // Use totalStaked from Builder
          <span className="text-gray-200">
            {subnet.totalStaked !== undefined ? 
              formatNumber(subnet.totalStaked) // Use formatNumber
              : "—"}
          </span>
        ),
      },
      {
        id: "startsAt",
        header: "Starts at",
        accessorKey: "startsAt",
        cell: (subnet) => (
           <span className="text-gray-300">
            {subnet.startsAt 
              ? new Date(Number(subnet.startsAt) * 1000).toLocaleDateString() 
              : '—'}
          </span>
        ),
      },
      // {
      //   id: "unlockIn_subnets",
      //   header: "Claim unlocks in",
      //   enableSorting: true,
      //   cell: (subnet) => {
      //     // Only log one time per subnet to avoid console clutter
      //     console.log("DEBUG - Processing subnet for claim unlock:", subnet.name);
          
      //     // Different data structures between testnet and mainnet
      //     let claimLockEnd = null;
          
      //     // For the "Your Subnets" tab
      //     // For testnet networks - use the builderUsers data for the admin's stake
      //     if (subnet.builderUsers && subnet.admin && userAddress && 
      //         subnet.admin.toLowerCase() === userAddress.toLowerCase()) {
      //       // Try to find the admin's own stake to get their claimLockEnd
      //       const adminStake = subnet.builderUsers.find(user => 
      //         user.address.toLowerCase() === userAddress.toLowerCase()
      //       );
            
      //       if (adminStake && adminStake.claimLockEnd) {
      //         claimLockEnd = adminStake.claimLockEnd;
      //         console.log(`Subnet ${subnet.name}: Found claim lock end in admin stake:`, claimLockEnd);
      //       }
      //     }
          
      //     console.log(`FINAL RESULT - Subnet ${subnet.name}:`, {
      //       claimLockEnd,
      //       formattedTime: formatUnlockTime(claimLockEnd)
      //     });
          
      //     const unlockStatus = formatUnlockTime(claimLockEnd);
          
      //     if (unlockStatus === "Unlocked") {
      //       return (
      //         <span className="bg-emerald-900/30 text-emerald-400 px-2 py-1 rounded-full text-xs">
      //           Unlocked
      //         </span>
      //       );
      //     } else {
      //       return <span className="text-gray-300">{unlockStatus}</span>;
      //     }
      //   },
      // },
      {
        id: "actions",
        header: "Actions",
        cell: (subnet) => (
          <div className="w-24 flex justify-center">
            <button 
              className="stake-button py-1 px-3 text-sm border border-white text-white bg-transparent hover:border-emerald-400 hover:text-emerald-400 hover:bg-emerald-400/10 transition-all duration-200 rounded"
              onClick={(e) => {
                e.stopPropagation(); // Prevent row click from triggering
                handleOpenStakeModal(subnet);
              }}
            >
              Stake
            </button>
          </div>
        ),
      },
    ],
    // eslint-disable-next-line react-hooks/exhaustive-deps
    [handleOpenStakeModal, duplicateBuilderNames, userAddress, getSubnetId]
  );
  // --- END MODIFY subnetsColumns ---


  // Define state for your subnets tab filters
  const [yourSubnetsNameFilter, setYourSubnetsNameFilter] = useState("");
  const [yourSubnetsNetworkFilter, setYourSubnetsNetworkFilter] = useState("all");
  const [statusFilter, setStatusFilter] = useState("all"); // Note: This filters the calculated 'Active'/'Pending' status

  // --- MODIFY Filter logic ---
  // Filter the userAdminSubnets based on the filters
  const filteredUserAdminSubnets = useMemo(() => {
    return (userAdminSubnets || []).filter((subnet) => { 
      const matchesName = yourSubnetsNameFilter === '' || 
        subnet.name.toLowerCase().includes(yourSubnetsNameFilter.toLowerCase());
      
      const matchesNetwork =
        yourSubnetsNetworkFilter === "all" || yourSubnetsNetworkFilter === "" || 
        (subnet.networks && subnet.networks.some(network => 
           network.toLowerCase() === yourSubnetsNetworkFilter.toLowerCase()
        ));
      
       let currentStatus = "Pending";
       if (subnet.startsAt) {
          try {
              // Ensure startsAt is treated as a Unix timestamp in seconds for filtering
              const startsDate = new Date(Number(subnet.startsAt) * 1000);
              const currentDate = new Date();
              if (!isNaN(startsDate.getTime()) && startsDate <= currentDate) {
                  currentStatus = "Active";
              }
          } catch {} // Ignore errors for filtering, will default to Pending
       } else {
           currentStatus = "Pending"; // Default if no date, or if date was invalid
       }

      const matchesStatus =
        statusFilter === "all" || statusFilter === "" || 
        currentStatus.toLowerCase() === statusFilter.toLowerCase();

      return matchesName && matchesNetwork && matchesStatus;
    });
  // eslint-disable-next-line react-hooks/exhaustive-deps
  }, [userAdminSubnets, yourSubnetsNameFilter, yourSubnetsNetworkFilter, statusFilter, userAddress]);
  // --- END MODIFY Filter logic ---

  // For your subnets filters, initialize from URL only if values exist
  useInitStateFromUrl(
    'subnet_name',
    (value) => {
      if (value !== '') setYourSubnetsNameFilter(value);
    },
    ParamConverters.string.deserialize
  );

  useInitStateFromUrl(
    'subnet_network',
    (value) => {
      if (value !== '') setYourSubnetsNetworkFilter(value);
    },
    ParamConverters.string.deserialize
  );

  useInitStateFromUrl(
    'subnet_status',
    (value) => {
      if (value !== '') setStatusFilter(value);
    },
    ParamConverters.string.deserialize
  );

  // Define state for participating tab filters
  const [participatingNameFilter, setParticipatingNameFilter] = useState("");
  const [participatingNetworkFilter, setParticipatingNetworkFilter] = useState("all");
  const [participatingTypeFilter, setParticipatingTypeFilter] = useState("all");

  // Filter the participatingBuilders based on the filters
  const filteredParticipatingBuilders = useMemo(() => {
    // Use the dedicated hook data for mainnet user staked builders
    let sourceData: (Builder & { userStake?: number })[] = [];

    if (isAuthenticated && userAddress) {
      if (userStakedBuilders && userStakedBuilders.length > 0) {
        // Use real data from the dedicated hook
        sourceData = userStakedBuilders.map(builder => ({
          ...builder,
          userStake: builder.userStake || 0
        }));
        console.log(`[filteredParticipatingBuilders] Using ${sourceData.length} real staked builders from hook`);
      } else {
        // No real data available, use empty array for authenticated users
        sourceData = [];
        console.log('[filteredParticipatingBuilders] User is authenticated but has no staked builders');
      }
    } else {
      // User not authenticated, show sample data
      sourceData = participatingBuildersSample;
      console.log('[filteredParticipatingBuilders] User not authenticated, using sample data');
    }

    // Apply text filters to the source data
    return sourceData.filter((builder) => {
      const matchesName = participatingNameFilter === '' || 
        builder.name.toLowerCase().includes(participatingNameFilter.toLowerCase());
      
      const matchesNetwork =
        participatingNetworkFilter === "all" || participatingNetworkFilter === "" || 
        (builder.networks && builder.networks.some(network => 
          network.toLowerCase() === participatingNetworkFilter.toLowerCase()
        ));
      
      const matchesType =
        participatingTypeFilter === "all" || participatingTypeFilter === "" || 
        (builder.reward_types && builder.reward_types.toString().toLowerCase() === participatingTypeFilter.toLowerCase());

      return matchesName && matchesNetwork && matchesType;
    });
  }, [participatingNameFilter, participatingNetworkFilter, participatingTypeFilter, isAuthenticated, userAddress, userStakedBuilders]);

  // For participating filters, initialize from URL if values exist
  useInitStateFromUrl(
    'participating_name',
    (value) => {
      if (value !== '') setParticipatingNameFilter(value);
    },
    ParamConverters.string.deserialize
  );

  useInitStateFromUrl(
    'participating_network',
    (value) => {
      if (value !== '') setParticipatingNetworkFilter(value);
    },
    ParamConverters.string.deserialize
  );

  useInitStateFromUrl(
    'participating_type',
    (value) => {
      if (value !== '') setParticipatingTypeFilter(value);
    },
    ParamConverters.string.deserialize
  );

  // Handle tab change with manual URL update
  const handleTabChange = (value: string) => {
    setActiveTab(value);
    setParam('tab', value);
  };

  // Define columns for the participating builders table
  const participatingColumns: Column<Builder & { userStake: number }>[] = useMemo(
    () => [
      {
        id: "name",
        header: "Name",
        cell: (builder: Builder & { userStake: number }) => {
          // Try to safely determine if the image can be rendered
          const hasValidImage = (() => {
            try {
              if (!builder.image_src && !builder.image) return false;
              const url = builder.image_src || builder.image || '';
              return isValidImageUrl(url);
            } catch {
              return false;
            }
          })();
          
          return (
            <div className="flex items-center gap-3">
              <HoverCard>
                <HoverCardTrigger asChild>
                  <div className="flex items-center gap-3 cursor-pointer">
                    <div className="relative size-8 rounded-lg overflow-hidden bg-white/[0.05]">
                      {hasValidImage ? (
                        <Image
                          src={builder.image_src || builder.image || ''}
                          alt={builder.name}
                          fill
                          sizes="32px"
                          className="object-cover"
                          onError={() => {
                            // Force a re-render with invalid image
                            const img = document.querySelector(`[alt="${builder.name}"]`) as HTMLImageElement;
                            if (img) img.style.display = 'none';
                          }}
                        />
                      ) : (
                        <div className="flex items-center justify-center size-8 bg-emerald-700 text-white font-medium">
                          {builder.name.charAt(0)}
                        </div>
                      )}
                    </div>
                    <div className="flex items-center gap-2">
                      <Link 
                        href={`/builders/${getBuilderSlug(builder, duplicateBuilderNames)}?subnet_id=${getSubnetId(builder)}`}
                        className="font-medium text-gray-200 hover:text-emerald-400 transition-colors"
                      >
                        {builder.name}
                      </Link>
                    </div>
                  </div>
                </HoverCardTrigger>
                <HoverCardContent className="w-80 bg-background/95 backdrop-blur-sm border-gray-800">
                  <div className="space-y-2">
                    <p className="text-sm text-gray-300">
                      {builder.description || "No description available."}
                    </p>
                    {builder.website && (
                      <div className="flex items-center pt-2">
                        <ExternalLink className="mr-2 h-4 w-4 text-emerald-400" />
                        <a 
                          href={builder.website} 
                          target="_blank" 
                          rel="noopener noreferrer"
                          className="text-xs text-emerald-400 hover:text-emerald-300 transition-colors"
                        >
                          Visit Project
                        </a>
                      </div>
                    )}
                  </div>
                </HoverCardContent>
              </HoverCard>
            </div>
          );
        },
      },
      {
        id: "networks",
        header: "Networks",
        cell: (builder) => (
          <div className="flex items-center gap-1">
            {(builder.networks || []).map((network: string) => (
              <div key={network} className="relative">
                {network === "Arbitrum" ? (
                  <ArbitrumIcon size={19} className="text-current" />
                ) : (
                  <BaseIcon size={19} className="text-current" />
                )}
              </div>
            ))}
          </div>
        ),
      },
      {
        id: "rewardType",
        header: "Reward Type",
        accessorKey: "reward_types",
        cell: (builder) => (
          <div className="flex items-center gap-2 text-gray-300">
            {builder.reward_types}
          </div>
        ),
      },
      {
        id: "stakeVsTotal",
        header: "Your stake vs Total",
        cell: (builder) => (
          <StakeVsTotalChart 
            userStake={builder.userStake || 0} 
            totalStaked={builder.totalStaked} 
          />
        ),
      },
      {
        id: "stakingCount",
        header: "# Staking",
        accessorKey: "stakingCount",
        enableSorting: true,
        cell: (builder) => (
          <span className="text-gray-300">{builder.stakingCount}</span>
        ),
      },
      {
        id: "lockPeriod",
        header: "Lock period",
        accessorKey: "lockPeriod",
        cell: (builder) => (
          <span className="text-gray-300">{builder.lockPeriod}</span>
        ),
      },
      // {
      //   id: "unlockIn_participating",
      //   header: "Claim unlocks in",
      //   enableSorting: true,
      //   cell: (builder) => {
      //     // Only log one time per builder to avoid console clutter
      //     console.log("DEBUG - Processing builder for claim unlock:", builder.name);
          
      //     // Different data structures between testnet and mainnet
      //     let claimLockEnd = null;
          
      //     // For the "Participating" tab
      //     // Check for builderUsers data for the current user's stake
      //     if (builder.builderUsers && userAddress) {
      //       const userStake = builder.builderUsers.find(user => 
      //         user.address.toLowerCase() === userAddress.toLowerCase()
      //       );
            
      //       if (userStake && userStake.claimLockEnd) {
      //         claimLockEnd = userStake.claimLockEnd;
      //         console.log(`Builder ${builder.name}: Found claim lock end in user stake:`, claimLockEnd);
      //       }
      //     }
          
      //     console.log(`FINAL RESULT - Builder ${builder.name}:`, {
      //       claimLockEnd,
      //       formattedTime: formatUnlockTime(claimLockEnd)
      //     });
          
      //     const unlockStatus = formatUnlockTime(claimLockEnd);
          
      //     if (unlockStatus === "Unlocked") {
      //       return (
      //         <span className="bg-emerald-900/30 text-emerald-400 px-2 py-1 rounded-full text-xs">
      //           Unlocked
      //         </span>
      //       );
      //     } else {
      //       return <span className="text-gray-300">{unlockStatus}</span>;
      //     }
      //   },
      // },
      {
        id: "actions",
        header: "Actions",
        cell: (builder) => (
          <div className="w-24 flex justify-center">
            <button 
              className="stake-button py-1 px-3 text-sm border border-white text-white bg-transparent hover:border-emerald-400 hover:text-emerald-400 hover:bg-emerald-400/10 transition-all duration-200 rounded"
              onClick={(e) => {
                e.stopPropagation(); // Prevent row click from triggering
                handleOpenStakeModal(builder);
              }}
            >
              Stake
            </button>
          </div>
        ),
      },
    ],
    // eslint-disable-next-line react-hooks/exhaustive-deps
    [handleOpenStakeModal, duplicateBuilderNames, userAddress, getSubnetId]
  );

  // Calculate Avg MOR Staked for Community Stats
  const avgMorStakedPerUser = useMemo(() => {
    if (totalMetrics.totalStaking > 0) {
      const avg = totalMetrics.totalStaked / totalMetrics.totalStaking;
      // Format to 2 decimal places if it's a float, otherwise show as integer
      return parseFloat(avg.toFixed(2)).toLocaleString();
    }
    return "0"; // Or 'N/A' or some other placeholder
  }, [totalMetrics.totalStaked, totalMetrics.totalStaking]);



  return (
    <div className="page-container">
      <div className="page-grid">
        <div className="relative">
          <MetricCard
            title="Total Staked"
            metrics={[{ value: totalMetrics.totalStaked, label: "MOR" }]}
            disableGlow={true}
            autoFormatNumbers={true}
          />
          <GlowingEffect 
            spread={40}
            glow={true}
            disabled={false}
            proximity={64}
            inactiveZone={0.01}
            borderWidth={2}
            borderRadius="rounded-xl"
          />
        </div>

        <div className="relative">
          <MetricCard
            title="Active Builders"
            metrics={[{ value: totalMetrics.totalBuilders.toString(), label: "Subnets" }]}
            disableGlow={true}
          />
          <GlowingEffect 
            spread={40}
            glow={true}
            disabled={false}
            proximity={64}
            inactiveZone={0.01}
            borderWidth={2}
            borderRadius="rounded-xl"
          />
        </div>


        <div className="relative col-span-2">
          <MetricCard
            className="col-span-2"
            title="Community Stats"
            metrics={[
              { value: totalMetrics.totalStaking.toLocaleString(), label: "Staking" },
              { value: avgMorStakedPerUser, label: "Avg MOR / Staker" }
            ]}
            disableGlow={true}
          />
          <GlowingEffect 
            spread={40}
            glow={true}
            disabled={false}
            proximity={64}
            inactiveZone={0.01}
            borderWidth={2}
            borderRadius="rounded-xl"
          />
        </div>
      </div>

      <div className="page-section">
        <Tabs 
          value={activeTab} 
          onValueChange={handleTabChange}
          className="w-full"
        >
          <div className="flex justify-between items-center align-middle mb-4">
            <div className="flex flex-row items-center gap-4 align-middle">
              <h2 className="flex section-title">Explore</h2>
              <TabsList className="flex h-auto rounded-none border-b border-gray-800 bg-transparent p-0 -mt-3">
                <TabsTrigger
                  value="builders"
                  className="data-[state=active]:after:bg-emerald-400 relative rounded-none py-2 px-4 after:absolute after:inset-x-0 after:bottom-0 after:h-0.5 data-[state=active]:bg-transparent data-[state=active]:shadow-none text-l font-semibold"
                >
                  Builders
                </TabsTrigger>
                <TabsTrigger
                  value="participating"
                  className="data-[state=active]:after:bg-emerald-400 relative rounded-none py-2 px-4 after:absolute after:inset-x-0 after:bottom-0 after:h-0.5 data-[state=active]:bg-transparent data-[state=active]:shadow-none text-l font-semibold"
                >
                  Staking in
                </TabsTrigger>
                <TabsTrigger
                  value="subnets"
                  className="data-[state=active]:after:bg-emerald-400 relative rounded-none py-2 px-4 after:absolute after:inset-x-0 after:bottom-0 after:h-0.5 data-[state=active]:bg-transparent data-[state=active]:shadow-none text-l font-semibold"
                >
                  Your Subnets
                </TabsTrigger>
              </TabsList>
            </div>
            <BuilderModalWrapper />
          </div>
          
          <div className="section-content group">
            <TabsContent value="builders">
              <div className="section-body p-2">
                {/* Filters for builders */}
                <DataFilters
                  nameFilter={nameFilter}
                  onNameFilterChange={(value) => {
                    setNameFilter(value);
                    setParam('name', value || null);
                  }}
                  nameFilterLabel="Name"
                  nameFilterPlaceholder="Search subnet name"
                  
                  networkFilter={networkFilter}
                  onNetworkFilterChange={(value) => {
                    setNetworkFilter(value);
                    setParam('network', value === 'all' ? null : value);
                  }}
                  showNetworkFilter={true}
                  
                  selectFilter={rewardTypeFilter}
                  onSelectFilterChange={(value) => {
                    setRewardTypeFilter(value);
                    setParam('rewardType', value === 'all' ? null : value);
                  }}
                  selectFilterLabel="Reward Type"
                  selectFilterPlaceholder="Select type"
                  selectFilterOptions={rewardTypes.map(type => ({ value: type, label: type }))}
                  showSelectFilter={true}
                />

                <div className="[&>div]:max-h-[600px] overflow-auto custom-scrollbar">
                  <DataTable
                    columns={buildersColumns}
                    data={filteredBuilders}
                    isLoading={isLoading}
                    sorting={sorting}
                    onSortingChange={(columnId: string) => {
                      setSorting(columnId);
                      // Determine the direction based on current state
                      const newDirection = columnId === sortColumn && sortDirection === 'asc' ? 'desc' : 'asc';
                      // Update URL parameter
                      setParam('sort', `${columnId}-${newDirection}`);
                    }}
                    loadingRows={6}
                    noResultsMessage="No builders found."
                    onRowClick={(builder) => {
                      window.location.href = `/builders/${getBuilderSlug(builder, duplicateBuilderNames)}?subnet_id=${getSubnetId(builder)}`;
                    }}
                  />
                </div>
              </div>
            </TabsContent>
            
            {/* --- MODIFY Your Subnets Tab Content --- */}
            <TabsContent value="subnets">
              <div className="section-body p-2">
                {/* Filters for your subnets */}
                <DataFilters
                  nameFilter={yourSubnetsNameFilter}
                  onNameFilterChange={(value) => {
                    setYourSubnetsNameFilter(value);
                    setParam('subnet_name', value || null);
                  }}
                  nameFilterLabel="Name"
                  nameFilterPlaceholder="Search subnet name"
                  
                  networkFilter={yourSubnetsNetworkFilter}
                  onNetworkFilterChange={(value) => {
                    setYourSubnetsNetworkFilter(value);
                    setParam('subnet_network', value === 'all' ? null : value);
                  }}
                  showNetworkFilter={true}
                  
                  selectFilter={statusFilter}
                  onSelectFilterChange={(value) => {
                    setStatusFilter(value);
                    setParam('subnet_status', value === 'all' ? null : value);
                  }}
                  selectFilterLabel="Status"
                  selectFilterPlaceholder="Select status"
                  selectFilterOptions={[ // Filters based on calculated Active/Pending
                    { value: "active", label: "Active" },
                    { value: "pending", label: "Pending" },
                    // { value: "inactive", label: "Inactive" }, // Add if needed later
                  ]}
                  showSelectFilter={true}
                />

                <div className="[&>div]:max-h-[600px] overflow-auto custom-scrollbar">
                  <DataTable
                    columns={subnetsColumns} // Use updated columns
                    data={filteredUserAdminSubnets} // Use filtered real data
                    isLoading={isLoadingUserAdminSubnets} // Use loading state from context
                    loadingRows={6}
                    noResultsMessage="No subnets administered by you were found." // Updated message
                    onRowClick={(subnet) => {
                       // Link to builder/subnet detail page
                       window.location.href = `/builders/${getBuilderSlug(subnet, duplicateBuilderNames)}?subnet_id=${getSubnetId(subnet)}`; // Or /subnets/<id>
                    }}
                  />
                </div>
              </div>
            </TabsContent>
            {/* --- END MODIFY Your Subnets Tab Content --- */}


            {/* Participating Tab Content */}
            <TabsContent value="participating">
              <div className="section-body p-2">
                {/* Filters for participating */}
                <DataFilters
                  nameFilter={participatingNameFilter}
                  onNameFilterChange={(value) => {
                    setParticipatingNameFilter(value);
                    setParam('participating_name', value || null);
                  }}
                  nameFilterLabel="Name"
                  nameFilterPlaceholder="Search subnet name"
                  
                  networkFilter={participatingNetworkFilter}
                  onNetworkFilterChange={(value) => {
                    setParticipatingNetworkFilter(value);
                    setParam('participating_network', value === 'all' ? null : value);
                  }}
                  showNetworkFilter={true}
                  
                  selectFilter={participatingTypeFilter}
                  onSelectFilterChange={(value) => {
                    setParticipatingTypeFilter(value);
                    setParam('participating_type', value === 'all' ? null : value);
                  }}
                  selectFilterLabel="Reward Type"
                  selectFilterPlaceholder="Select type"
                  selectFilterOptions={rewardTypes.map(type => ({ value: type, label: type }))} // Use rewardTypes from context if needed here too
                  showSelectFilter={false}
                />

                <div className="[&>div]:max-h-[600px] overflow-auto custom-scrollbar">
                  <DataTable
                    columns={participatingColumns as unknown as Column<Builder>[]} 
                    data={filteredParticipatingBuilders} // Use the new dynamic list
                    isLoading={isLoadingAuth || isLoadingUserStakedBuilders} // Use loading state from new hook
                    loadingRows={6}
                    noResultsMessage={isAuthenticated && userAddress ? "You have not staked in any builders on mainnet networks." : "No participating builders found."}
                    onRowClick={(builder) => {
                      window.location.href = `/builders/${getBuilderSlug(builder, duplicateBuilderNames)}?subnet_id=${getSubnetId(builder)}`;
                    }}
                  />
                </div>
              </div>
            </TabsContent>
          </div>
        </Tabs>
      </div>
      
      {/* Stake Modal */}
      <StakeModal 
        isOpen={stakeModalOpen} 
        onCloseAction={() => setStakeModalOpen(false)} 
        selectedBuilder={selectedBuilder}
      />
    </div>
  );
}<|MERGE_RESOLUTION|>--- conflicted
+++ resolved
@@ -271,9 +271,6 @@
 };
 
 export default function BuildersPage() {
-<<<<<<< HEAD
-
-=======
   // Get chain ID to determine testnet vs mainnet
   const chainId = useChainId();
   const isTestnet = chainId === arbitrumSepolia.id;
@@ -287,7 +284,6 @@
     }
   };
   
->>>>>>> 9a73c206
   // Add state for stake modal
   const [stakeModalOpen, setStakeModalOpen] = useState(false);
   const [selectedBuilder, setSelectedBuilder] = useState<Builder | null>(null);
