--- conflicted
+++ resolved
@@ -1,8 +1,4 @@
-<<<<<<< HEAD
 import React, { createContext, useContext, useState, useCallback, useMemo, ReactNode } from 'react';
-=======
-import React, { createContext, useContext, useState, ReactNode, useCallback, useMemo } from 'react';
->>>>>>> ad17a454
 import { useAccount, useSwitchChain } from 'wagmi';
 import { baseSepolia, mainnet, arbitrum, base } from 'wagmi/chains';
 import { NetworkEnvironment, apiUrls, getChains, getL1Chains, getL2Chains } from '../config/networks';
@@ -26,27 +22,23 @@
 
 const NetworkContext = createContext<NetworkContextType | undefined>(undefined);
 
-export function NetworkProvider({ 
-  children, 
-  defaultEnvironment = 'mainnet' 
-}: { 
+export function NetworkProvider({
+  children,
+  defaultEnvironment = 'mainnet'
+}: {
   children: ReactNode;
   defaultEnvironment?: NetworkEnvironment;
 }) {
   const [environment, setEnvironment] = useState<NetworkEnvironment>(defaultEnvironment);
   const [isNetworkSwitching, setIsNetworkSwitching] = useState(false);
-  
+
   const { chainId } = useAccount();
   const { switchChain } = useSwitchChain();
-  
+
   const currentChainId = chainId;
   const isMainnet = environment === 'mainnet';
   const isTestnet = environment === 'testnet';
 
-<<<<<<< HEAD
-=======
-  // Performance optimization: wrap with useCallback to prevent unnecessary re-renders
->>>>>>> ad17a454
   const switchToEnvironment = useCallback(async (newEnvironment: NetworkEnvironment) => {
     try {
       setIsNetworkSwitching(true);
@@ -73,12 +65,7 @@
     }
   }, [switchChain, currentChainId]);
 
-<<<<<<< HEAD
   const switchToChain = useCallback(async (targetChainId: number) => {
-=======
-  // Performance optimization: wrap with useCallback to prevent unnecessary re-renders
-  const switchToChainCallback = useCallback(async (chainId: number) => {
->>>>>>> ad17a454
     try {
       setIsNetworkSwitching(true);
       await switchChain({ chainId: targetChainId });
@@ -90,18 +77,6 @@
     }
   }, [switchChain]);
 
-<<<<<<< HEAD
-  const isL1Chain = useCallback((checkChainId: number) =>
-    getL1Chains(environment).some(chain => chain.id === checkChainId),
-    [environment]
-  );
-
-  const isL2Chain = useCallback((checkChainId: number) =>
-    getL2Chains(environment).some(chain => chain.id === checkChainId),
-    [environment]
-  );
-
-=======
   // Performance optimization: memoize chain arrays to prevent new references on every render
   const l1Chains = useMemo(() => getL1Chains(environment), [environment]);
   const l2Chains = useMemo(() => getL2Chains(environment), [environment]);
@@ -109,11 +84,9 @@
   const graphqlApiUrl = useMemo(() => apiUrls[environment].graphql, [environment]);
 
   // Performance optimization: memoize chain check functions
-  const isL1Chain = useCallback((chainId: number) => l1Chains.some(chain => chain.id === chainId), [l1Chains]);
-  const isL2Chain = useCallback((chainId: number) => l2Chains.some(chain => chain.id === chainId), [l2Chains]);
+  const isL1Chain = useCallback((checkChainId: number) => l1Chains.some(chain => chain.id === checkChainId), [l1Chains]);
+  const isL2Chain = useCallback((checkChainId: number) => l2Chains.some(chain => chain.id === checkChainId), [l2Chains]);
 
-  // Performance optimization: memoize the entire context value
->>>>>>> ad17a454
   const contextValue = useMemo(() => ({
     environment,
     setEnvironment,
@@ -121,17 +94,7 @@
     isTestnet,
     currentChainId,
     switchToEnvironment,
-<<<<<<< HEAD
     switchToChain,
-    isNetworkSwitching,
-    isL1Chain,
-    isL2Chain,
-    graphqlApiUrl: apiUrls[environment].graphql,
-    l1Chains: getL1Chains(environment),
-    l2Chains: getL2Chains(environment),
-    supportedChains: getChains(environment)
-=======
-    switchToChain: switchToChainCallback,
     isNetworkSwitching,
     isL1Chain,
     isL2Chain,
@@ -139,20 +102,13 @@
     l1Chains,
     l2Chains,
     supportedChains
->>>>>>> ad17a454
   }), [
     environment,
     isMainnet,
     isTestnet,
     currentChainId,
     switchToEnvironment,
-<<<<<<< HEAD
     switchToChain,
-    isNetworkSwitching,
-    isL1Chain,
-    isL2Chain
-=======
-    switchToChainCallback,
     isNetworkSwitching,
     isL1Chain,
     isL2Chain,
@@ -160,7 +116,6 @@
     l1Chains,
     l2Chains,
     supportedChains
->>>>>>> ad17a454
   ]);
 
   return (
@@ -178,4 +133,4 @@
   return context;
 }
 
-export default NetworkContext; +export default NetworkContext;