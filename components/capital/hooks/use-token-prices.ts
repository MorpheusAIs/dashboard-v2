--- conflicted
+++ resolved
@@ -226,17 +226,10 @@
             return { symbol: assetInfo.metadata.symbol, price: null };
           }
         });
-<<<<<<< HEAD
-        
-        // Fetch MOR price separately
-        const morPricePromise = getTokenPrice('morpheusai', 'usd');
-        
-=======
 
         // Fetch MOR price separately (from CoinGecko via server cache)
         const morPricePromise = getTokenPrice('morpheusai', 'usd');
 
->>>>>>> 01a17258
         const [assetPriceResults, morPriceData] = await Promise.all([
           Promise.all(assetPricePromises),
           morPricePromise
