{
  "compilerOptions": {
    "lib": [
      "dom",
      "dom.iterable",
      "esnext"
    ],
    "allowJs": true,
    "skipLibCheck": true,
    "strict": true,
    "noEmit": true,
    "esModuleInterop": true,
    "module": "esnext",
    "moduleResolution": "bundler",
    "resolveJsonModule": true,
    "isolatedModules": true,
    "jsx": "preserve",
    "incremental": true,
    "plugins": [
      {
        "name": "next"
      }
    ],
    "paths": {
      "@/*": [
        "./*"
      ],
      "@/mock-data": [
        "./mock-data/index.ts"
      ]
    },
    "target": "ES2017"
  },
  "include": [
    "next-env.d.ts",
    "**/*.ts",
    "**/*.tsx",
    ".next/types/**/*.ts"
  ],
  "exclude": [
    "node_modules",
<<<<<<< HEAD
    "DashBoard/**/*",
    "subgraph/**/*",
    "anvil-scripts/**/*"
=======
>>>>>>> 01a17258
  ]
}<|MERGE_RESOLUTION|>--- conflicted
+++ resolved
@@ -38,12 +38,6 @@
     ".next/types/**/*.ts"
   ],
   "exclude": [
-    "node_modules",
-<<<<<<< HEAD
-    "DashBoard/**/*",
-    "subgraph/**/*",
-    "anvil-scripts/**/*"
-=======
->>>>>>> 01a17258
+    "node_modules"
   ]
 }