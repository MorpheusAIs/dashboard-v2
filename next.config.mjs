--- conflicted
+++ resolved
@@ -34,10 +34,7 @@
       config.devtool = 'hidden-source-map';
     }
 
-<<<<<<< HEAD
-=======
 
->>>>>>> 328feb95
     return config
   },
   // Configure build output directory
